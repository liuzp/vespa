--- conflicted
+++ resolved
@@ -6,12 +6,6 @@
 import com.fasterxml.jackson.core.JsonToken;
 import com.google.common.annotations.Beta;
 import com.google.common.base.Preconditions;
-<<<<<<< HEAD
-import com.yahoo.document.ArrayDataType;
-import com.yahoo.document.CollectionDataType;
-import com.yahoo.document.DataType;
-=======
->>>>>>> ee78e9d3
 import com.yahoo.document.Document;
 import com.yahoo.document.DocumentId;
 import com.yahoo.document.DocumentOperation;
@@ -21,40 +15,6 @@
 import com.yahoo.document.DocumentTypeManager;
 import com.yahoo.document.DocumentUpdate;
 import com.yahoo.document.Field;
-<<<<<<< HEAD
-import com.yahoo.document.MapDataType;
-import com.yahoo.document.NumericDataType;
-import com.yahoo.document.PositionDataType;
-import com.yahoo.document.ReferenceDataType;
-import com.yahoo.document.TestAndSetCondition;
-import com.yahoo.document.WeightedSetDataType;
-import com.yahoo.document.datatypes.CollectionFieldValue;
-import com.yahoo.document.datatypes.FieldValue;
-import com.yahoo.document.datatypes.IntegerFieldValue;
-import com.yahoo.document.datatypes.MapFieldValue;
-import com.yahoo.document.datatypes.StructuredFieldValue;
-import com.yahoo.document.datatypes.TensorFieldValue;
-import com.yahoo.document.datatypes.WeightedSet;
-import com.yahoo.document.fieldpathupdate.AddFieldPathUpdate;
-import com.yahoo.document.fieldpathupdate.AssignFieldPathUpdate;
-import com.yahoo.document.fieldpathupdate.FieldPathUpdate;
-import com.yahoo.document.fieldpathupdate.RemoveFieldPathUpdate;
-import com.yahoo.document.json.TokenBuffer.Token;
-import com.yahoo.document.select.parser.ParseException;
-import com.yahoo.document.update.FieldUpdate;
-import com.yahoo.document.update.MapValueUpdate;
-import com.yahoo.document.update.ValueUpdate;
-import com.yahoo.tensor.MappedTensor;
-import com.yahoo.tensor.Tensor;
-import org.apache.commons.codec.binary.Base64;
-
-import java.io.IOException;
-import java.io.InputStream;
-import java.util.ArrayList;
-import java.util.HashMap;
-import java.util.List;
-import java.util.Map;
-=======
 import com.yahoo.document.TestAndSetCondition;
 import com.yahoo.document.json.document.DocumentParser;
 import com.yahoo.document.json.readers.DocumentParseInfo;
@@ -62,7 +22,6 @@
 
 import java.io.IOException;
 import java.io.InputStream;
->>>>>>> ee78e9d3
 import java.util.Optional;
 
 import static com.yahoo.document.json.JsonReader.ReaderState.END_OF_FEED;
@@ -92,29 +51,6 @@
         return DocumentParser.parseDocument(parser);
     }
 
-<<<<<<< HEAD
-    static final String MAP_KEY = "key";
-    static final String MAP_VALUE = "value";
-    static final String FIELDS = "fields";
-    static final String FIELDPATHS = "fieldpaths";
-    static final String REMOVE = "remove";
-    static final String UPDATE_INCREMENT = "increment";
-    static final String UPDATE_DECREMENT = "decrement";
-    static final String UPDATE_MULTIPLY = "multiply";
-    static final String UPDATE_DIVIDE = "divide";
-    static final String TENSOR_DIMENSIONS = "dimensions";
-    static final String TENSOR_CELLS = "cells";
-    static final String TENSOR_ADDRESS = "address";
-    static final String TENSOR_VALUE = "value";
-
-    private static final String UPDATE = "update";
-    private static final String PUT = "put";
-    private static final String ID = "id";
-    private static final String CONDITION = "condition";
-    private static final String CREATE_IF_NON_EXISTENT = "create";
-    private static final String UPDATE_ASSIGN = "assign";
-=======
->>>>>>> ee78e9d3
     private static final String UPDATE_REMOVE = "remove";
     private static final String UPDATE_ADD = "add";
 
@@ -122,29 +58,6 @@
     private final DocumentTypeManager typeManager;
     private ReaderState state = ReaderState.AT_START;
 
-<<<<<<< HEAD
-    static class DocumentParseInfo {
-        public DocumentId documentId;
-        public Optional<Boolean> create = Optional.empty();
-        Optional<String> condition = Optional.empty();
-        SupportedOperation operationType = null;
-        private List<FieldPathUpdate> fieldPathUpdatess = new ArrayList<>();
-
-        public void addFieldPathUpdates(FieldPathUpdate fieldPath) {
-            fieldPathUpdatess.add(fieldPath);
-        }
-
-        public List<FieldPathUpdate> getFieldPathUpdates() {
-            return fieldPathUpdatess;
-        }
-    }
-
-    enum SupportedOperation {
-        PUT, UPDATE, REMOVE
-    }
-
-=======
->>>>>>> ee78e9d3
     enum ReaderState {
         AT_START, READING, END_OF_FEED
     }
@@ -168,12 +81,6 @@
      */
     public DocumentOperation readSingleDocument(DocumentParser.SupportedOperation operationType, String docIdString) {
         DocumentId docId = new DocumentId(docIdString);
-<<<<<<< HEAD
-        DocumentType documentType = getDocumentTypeFromString(docId.getDocType(), typeManager);
-        DocumentParseInfo documentParseInfo = parseToDocumentsFieldsAndInsertFieldsIntoBuffer(docId, documentType);
-        documentParseInfo.operationType = operationType;
-        DocumentOperation operation = createDocumentOperation(documentType, documentParseInfo);
-=======
         DocumentParseInfo documentParseInfo = null;
         try {
             documentParseInfo = parseDocumentsFields(parser, docId);
@@ -183,7 +90,6 @@
         }
         documentParseInfo.operationType = operationType;
         DocumentOperation operation = createDocumentOperation(documentParseInfo.fieldsBuffer, documentParseInfo);
->>>>>>> ee78e9d3
         operation.setCondition(TestAndSetCondition.fromConditionString(documentParseInfo.condition));
         return operation;
     }
@@ -212,23 +118,13 @@
             state = END_OF_FEED;
             return null;
         }
-<<<<<<< HEAD
-
-        DocumentType documentType = getDocumentTypeFromString(documentParseInfo.get().documentId.getDocType(), typeManager);
-        DocumentOperation operation = createDocumentOperation(documentType, documentParseInfo.get());
-=======
         DocumentOperation operation = createDocumentOperation(documentParseInfo.get().fieldsBuffer, documentParseInfo.get());
->>>>>>> ee78e9d3
         operation.setCondition(TestAndSetCondition.fromConditionString(documentParseInfo.get().condition));
         return operation;
     }
 
-<<<<<<< HEAD
-    private DocumentOperation createDocumentOperation(DocumentType documentType, DocumentParseInfo documentParseInfo) {
-=======
     private DocumentOperation createDocumentOperation(TokenBuffer buffer, DocumentParseInfo documentParseInfo) {
         DocumentType documentType = getDocumentTypeFromString(documentParseInfo.documentId.getDocType(), typeManager);
->>>>>>> ee78e9d3
         final DocumentOperation documentOperation;
         try {
             switch (documentParseInfo.operationType) {
@@ -242,18 +138,8 @@
                     break;
                 case UPDATE:
                     documentOperation = new DocumentUpdate(documentType, documentParseInfo.documentId);
-<<<<<<< HEAD
-                    documentParseInfo.getFieldPathUpdates().forEach(
-                            ((DocumentUpdate) documentOperation)::addFieldPathUpdate);
-
-                    if (buffer.size() > 0) {
-                        readUpdate((DocumentUpdate) documentOperation);
-                        verifyEndState();
-                    }
-=======
                     readUpdate(buffer, (DocumentUpdate) documentOperation);
                     verifyEndState(buffer);
->>>>>>> ee78e9d3
                     break;
                 default:
                     throw new IllegalStateException("Implementation out of sync with itself. This is a bug.");
@@ -291,57 +177,7 @@
         }
     }
 
-<<<<<<< HEAD
-    private DocumentParseInfo parseToDocumentsFieldsAndInsertFieldsIntoBuffer(DocumentId documentId, DocumentType documentType) {
-        DocumentParseInfo documentParseInfo = new DocumentParseInfo();
-        documentParseInfo.documentId = documentId;
-
-        while (true) {
-            // we should now be at the start of a feed operation or at the end of the feed
-            JsonToken t = nextToken();
-            if (t == null) break;
-
-            try {
-                if (CREATE_IF_NON_EXISTENT.equals(parser.getCurrentName())) {
-                    documentParseInfo.create = Optional.ofNullable(parser.getBooleanValue());
-
-                } else if (FIELDS.equals(parser.getCurrentName())) {
-                    bufferFields(t);
-
-                } else if (FIELDPATHS.equals(parser.getCurrentName())) {
-                    expectArrayStart(parser.currentToken());
-                    parser.nextToken();
-                    do {
-                       FieldPathUpdate fieldPathUpdate = parseFieldPathUpdate(documentType, parser);
-                        documentParseInfo.addFieldPathUpdates(fieldPathUpdate);
-                    } while (parser.nextToken() != JsonToken.END_ARRAY);
-                }
-            } catch (IOException e) {
-                throw new RuntimeException("Got IO exception while parsing document", e);
-            } catch (ParseException e) {
-                throw new RuntimeException("Failed to parse document", e);
-            }
-        }
-        return documentParseInfo;
-    }
-
-    private static FieldPathUpdate parseFieldPathUpdate(DocumentType documentType, JsonParser parser) throws IOException, ParseException {
-        assert parser.isExpectedStartObjectToken();
-
-        parser.nextToken();
-        FieldPathUpdate.Type operation = FieldPathUpdate.Type.valueOf(parser.getValueAsString().toUpperCase());
-        parser.nextToken();
-
-        VespaJsonDocumentReader jsonDocumentReader = new VespaJsonDocumentReader(parser);
-        FieldPathUpdate fieldPathUpdate = FieldPathUpdate.create(operation, documentType, jsonDocumentReader);
-
-        return fieldPathUpdate;
-    }
-
-    private void verifyEndState() {
-=======
     private void verifyEndState(TokenBuffer buffer) {
->>>>>>> ee78e9d3
         Preconditions.checkState(buffer.nesting() == 0, "Nesting not zero at end of operation");
         expectObjectEnd(buffer.currentToken());
         Preconditions.checkState(buffer.next() == null, "Dangling data at end of operation");
